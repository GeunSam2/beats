--- conflicted
+++ resolved
@@ -149,14 +149,11 @@
 - Release `docker` input as GA. {pull}8328[8328]
 - Keep unparsed user agent information in user_agent.original. {pull}8537[8537]
 - Better tracking of number of open file descriptors. {pull}7986[7986]
-<<<<<<< HEAD
 - Add snapshot support to Osquery module. {pull}8611[8611]
-=======
 - Added default and TCP parsing formats to HAproxy module {issue}8311[8311] {pull}8637[8637]
 - Add Suricata IDS/IDP/NSM module. {issue}8153[8153] {pull}8693[8693]
 - Allow to force CRI format parsing for better performance {pull}8424[8424]
 - Support for Kafka 2.0.0 {pull}8853[8853]
->>>>>>> e2d448eb
 
 *Heartbeat*
 
