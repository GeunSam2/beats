// Licensed to Elasticsearch B.V. under one or more contributor
// license agreements. See the NOTICE file distributed with
// this work for additional information regarding copyright
// ownership. Elasticsearch B.V. licenses this file to you under
// the Apache License, Version 2.0 (the "License"); you may
// not use this file except in compliance with the License.
// You may obtain a copy of the License at
//
//     http://www.apache.org/licenses/LICENSE-2.0
//
// Unless required by applicable law or agreed to in writing,
// software distributed under the License is distributed on an
// "AS IS" BASIS, WITHOUT WARRANTIES OR CONDITIONS OF ANY
// KIND, either express or implied.  See the License for the
// specific language governing permissions and limitations
// under the License.

package healthcheck

import (
	"context"
	"strings"

	"github.com/docker/docker/api/types"
	"github.com/pkg/errors"

	"github.com/elastic/beats/libbeat/common"
	"github.com/elastic/beats/metricbeat/mb"
	"github.com/elastic/beats/metricbeat/module/docker"
)

func eventsMapping(r mb.ReporterV2, containers []types.Container, m *MetricSet) {
	for _, container := range containers {
		eventMapping(r, &container, m)
	}
}

func eventMapping(r mb.ReporterV2, cont *types.Container, m *MetricSet) {
	if !hasHealthCheck(cont.Status) {
		return
	}

	container, err := m.dockerClient.ContainerInspect(context.TODO(), cont.ID)
	if err != nil {
<<<<<<< HEAD
		logger.Error("Error inspecting container %v: %v", cont.ID, err)
=======
		errors.Wrapf(err, "Error inspecting container %v", cont.ID)
>>>>>>> de955be0
		return
	}

	// Check if the container has any health check
	if container.State.Health == nil {
		return
	}

	lastEvent := len(container.State.Health.Log) - 1

	// Checks if a healthcheck already happened
	if lastEvent < 0 {
		return
	}

	fields := common.MapStr{
		"status":        container.State.Health.Status,
		"failingstreak": container.State.Health.FailingStreak,
		"event": common.MapStr{
			"start_date": common.Time(container.State.Health.Log[lastEvent].Start),
			"end_date":   common.Time(container.State.Health.Log[lastEvent].End),
			"exit_code":  container.State.Health.Log[lastEvent].ExitCode,
			"output":     container.State.Health.Log[lastEvent].Output,
		},
	}

	r.Event(mb.Event{
		RootFields:      docker.NewContainer(cont, m.dedot).ToMapStr(),
		MetricSetFields: fields,
	})
}

// hasHealthCheck detects if healthcheck is available for container
func hasHealthCheck(status string) bool {
	return strings.Contains(status, "(") && strings.Contains(status, ")")
}<|MERGE_RESOLUTION|>--- conflicted
+++ resolved
@@ -42,11 +42,7 @@
 
 	container, err := m.dockerClient.ContainerInspect(context.TODO(), cont.ID)
 	if err != nil {
-<<<<<<< HEAD
-		logger.Error("Error inspecting container %v: %v", cont.ID, err)
-=======
 		errors.Wrapf(err, "Error inspecting container %v", cont.ID)
->>>>>>> de955be0
 		return
 	}
 
